--- conflicted
+++ resolved
@@ -15,12 +15,6 @@
 	"github.com/rotationalio/honu/engines/pebble"
 	"github.com/rotationalio/honu/iterator"
 	pb "github.com/rotationalio/honu/object"
-<<<<<<< HEAD
-	opt "github.com/rotationalio/honu/options"
-	"github.com/syndtr/goleveldb/leveldb"
-	"github.com/syndtr/goleveldb/leveldb/util"
-=======
->>>>>>> 47b233dc
 	"google.golang.org/protobuf/proto"
 )
 
@@ -74,27 +68,16 @@
 
 // Get the latest version of the object stored by the key.
 // TODO: provide read options to the underlying database.
-<<<<<<< HEAD
 func (d *DB) Get(key []byte, options *string) (value []byte, err error) {
+	// TODO: refactor this into an options slice for faster checking
+	store, ok := d.engine.(engine.Store)
+	if !ok {
+		return nil, errors.New("underlying engine doesn't support Get accesses")
+	}
+
 	// Fetch the value from the database
-	readOptions, err := opt.CreateLeveldbReadOption(options)
-	if err != nil {
-		return nil, err
-	}
-	if value, err = d.ldb.Get(key, readOptions); err != nil {
-		// TODO: should we wrap the leveldb error?
-=======
-func (d *DB) Get(key []byte) (value []byte, err error) {
-	// TODO: refactor this into an options slice for faster checking
-	store, ok := d.engine.(engine.Store)
-	if !ok {
-		return nil, errors.New("underlying engine doesn't support Get accesses")
-	}
-
-	// Fetch the value from the database
-	if value, err = store.Get(key); err != nil {
+	if value, err = store.Get(key, options); err != nil {
 		// TODO: wrap the engine error in standard honu errors?
->>>>>>> 47b233dc
 		return nil, err
 	}
 
@@ -118,21 +101,17 @@
 
 // Put a new value to the specified key and update the version.
 // TODO: provide write options to the underlying database.
-<<<<<<< HEAD
 func (d *DB) Put(key, value []byte, options *string) (err error) {
-=======
-func (d *DB) Put(key, value []byte) (err error) {
 	// TODO: refactor this into an options slice for faster checking
 	store, ok := d.engine.(engine.Store)
 	if !ok {
 		return errors.New("underlying engine doesn't support Put accesses")
 	}
 
->>>>>>> 47b233dc
 	// Get or Create the previous version
 	var data []byte
 	var obj *pb.Object
-	if data, err = store.Get(key); err != nil {
+	if data, err = store.Get(key, options); err != nil {
 		if errors.Is(err, engine.ErrNotFound) {
 			obj = &pb.Object{
 				Key:       key,
@@ -158,7 +137,7 @@
 	if data, err = proto.Marshal(obj); err != nil {
 		return err
 	}
-	if err = store.Put(key, data); err != nil {
+	if err = store.Put(key, data, options); err != nil {
 		return err
 	}
 
@@ -167,7 +146,7 @@
 
 // Delete the object represented by the key, creating a tombstone object.
 // TODO: provide write options to the underlying database.
-func (d *DB) Delete(key []byte) (err error) {
+func (d *DB) Delete(key []byte, options *string) (err error) {
 	// TODO: refactor this into an options slice for faster checking
 	store, ok := d.engine.(engine.Store)
 	if !ok {
@@ -175,7 +154,7 @@
 	}
 
 	var data []byte
-	if data, err = store.Get(key); err != nil {
+	if data, err = store.Get(key, options); err != nil {
 		if errors.Is(err, engine.ErrNotFound) {
 			return nil
 		}
@@ -200,7 +179,8 @@
 	if data, err = proto.Marshal(obj); err != nil {
 		return err
 	}
-	if err = store.Put(key, data); err != nil {
+	// TODO allow writeoptions to be passed to this put
+	if err = store.Put(key, data, nil); err != nil {
 		return err
 	}
 	return nil
@@ -218,7 +198,7 @@
 }
 
 // Object returns metadata associated with the latest object stored by the key.
-func (d *DB) Object(key []byte) (_ *pb.Object, err error) {
+func (d *DB) Object(key []byte, options *string) (_ *pb.Object, err error) {
 	// TODO: refactor this into an options slice for faster checking
 	store, ok := d.engine.(engine.Store)
 	if !ok {
@@ -227,7 +207,7 @@
 
 	// Fetch the value from the database
 	var value []byte
-	if value, err = store.Get(key); err != nil {
+	if value, err = store.Get(key, options); err != nil {
 		// TODO: should we wrap the leveldb error?
 		return nil, err
 	}
